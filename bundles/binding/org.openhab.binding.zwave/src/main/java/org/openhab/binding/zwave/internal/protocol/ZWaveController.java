--- conflicted
+++ resolved
@@ -255,7 +255,6 @@
 			case SerialApiGetInitData:
 				this.isConnected = true;
 				for(Integer nodeId : ((SerialApiGetInitDataMessageClass)processor).getNodes()) {
-<<<<<<< HEAD
 	//				if(nodeId != 35)
 		//				continue;
 					
@@ -344,9 +343,6 @@
 					// Place nodes in the local ZWave Controller
 					this.zwaveNodes.put(nodeId, node);
 					node.initialiseNode();
-=======
-					addNode(nodeId);
->>>>>>> 15973577
 				}
 				break;
 			case GetSucNodeId:
@@ -1306,11 +1302,8 @@
 
 					// Get the node for this message
 					ZWaveNode node = getNode(lastSentMessage.getMessageNode());
-<<<<<<< HEAD
 
 					// If it's a battery device, it needs to be awake, or we queue the frame until it is.
-=======
->>>>>>> 15973577
 					if (node != null && !node.isListening() && !node.isFrequentlyListening() && lastSentMessage.getPriority() != SerialMessagePriority.Low) {
 						ZWaveWakeUpCommandClass wakeUpCommandClass = (ZWaveWakeUpCommandClass)node.getCommandClass(CommandClass.WAKE_UP);
 
